--- conflicted
+++ resolved
@@ -8,6 +8,39 @@
 from pydantic import SecretStr
 
 from langchain_pinecone.rerank import PineconeRerank
+
+
+# helper function for testing shared assertions in later rerank tests
+def check_rerank_call_and_results(
+    mock_client,
+    mock_rerank_response,
+    expected_model,
+    expected_parameters,
+    results,
+):
+    mock_client.inference.rerank.assert_called_once_with(
+        model=expected_model,
+        query="test query",
+        documents=[
+            {"id": "doc_0", "text": "doc_1 content"},
+            {"id": "doc_1", "text": "doc_2 content"},
+            {"id": "doc_2", "text": "doc_3 content"},
+        ],
+        rank_fields=["text"],
+        top_n=2,
+        return_documents=True,
+        parameters=expected_parameters,
+    )
+
+    assert len(results) == 2
+    assert results[0]["id"] == "doc_0"
+    assert results[0]["score"] == 0.9
+    assert results[0]["index"] == 0
+    assert results[0]["document"] == {"id": "doc_0", "text": "Document 1 content"}
+    assert results[1]["id"] == "doc_1"
+    assert results[1]["score"] == 0.7
+    assert results[1]["index"] == 1
+    assert results[1]["document"] == {"id": "doc_1", "text": "Document 2 content"}
 
 
 class TestPineconeRerank:
@@ -179,15 +212,23 @@
         assert results == []
         mock_pinecone_client.inference.rerank.assert_not_called()
 
-    def test_rerank_calls_api_and_formats_results(
-        self, mock_pinecone_client: MagicMock, mock_rerank_response: MagicMock
-    ) -> None:
-        """Test rerank calls API with correct args and formats results."""
+    @pytest.mark.parametrize(
+        "model,expected_parameters",
+        [
+            ("cohere-rerank-3.5", {}),             # Test 'cohere' disables 'truncate'
+            ("test-model", {"truncate": "END"}),   # Test default includes 'truncate'
+        ],
+    )
+    def test_rerank_models(
+        mock_pinecone_client: MagicMock,
+        mock_rerank_response: MagicMock,
+        model,
+        expected_parameters,
+    ):
         mock_pinecone_client.inference.rerank.return_value = mock_rerank_response
-
         reranker = PineconeRerank(
             client=mock_pinecone_client,
-            model="test-model",
+            model=model,
             top_n=2,
             rank_fields=["text"],
             return_documents=True,
@@ -196,30 +237,13 @@
         query = "test query"
 
         results = reranker.rerank(documents, query)
-
-        mock_pinecone_client.inference.rerank.assert_called_once_with(
-            model="test-model",
-            query=query,
-            documents=[
-                {"id": "doc_0", "text": "doc_1 content"},
-                {"id": "doc_1", "text": "doc_2 content"},
-                {"id": "doc_2", "text": "doc_3 content"},
-            ],
-            rank_fields=["text"],
-            top_n=2,
-            return_documents=True,
-            parameters={"truncate": "END"},
-        )
-
-        assert len(results) == 2
-        assert results[0]["id"] == mock_rerank_response.data[0].id
-        assert results[0]["score"] == mock_rerank_response.data[0].score
-        assert results[0]["document"]["id"] == mock_rerank_response.data[0].document.id
-        assert results[0]["document"]["text"] == "Document 1 content"
-        assert results[1]["id"] == mock_rerank_response.data[1].id
-        assert results[1]["score"] == mock_rerank_response.data[1].score
-        assert results[1]["document"]["id"] == mock_rerank_response.data[1].document.id
-        assert results[1]["document"]["text"] == "Document 2 content"
+        check_rerank_call_and_results(
+            mock_pinecone_client,
+            mock_rerank_response,
+            model,
+            expected_parameters,
+            results,
+        )
 
     def test_compress_documents(
         self, mock_pinecone_client: MagicMock, mock_rerank_response: MagicMock
@@ -396,17 +420,6 @@
             assert isinstance(res["score"], float)
         assert all(res["id"] is not None for res in results)
 
-<<<<<<< HEAD
-    def test_rerank_excludes_truncate_for_cohere_model(
-        self, mock_pinecone_client: MagicMock, mock_rerank_response: MagicMock
-    ) -> None:
-        """Test rerank excludes 'truncate' parameter for 'cohere-rerank-3.5' model."""
-        mock_pinecone_client.inference.rerank.return_value = mock_rerank_response
-
-        reranker = PineconeRerank(
-            client=mock_pinecone_client,
-            model="cohere-rerank-3.5",
-=======
     @pytest.mark.asyncio
     async def test_arerank_empty_documents(
         self, mock_pinecone_async_client: MagicMock
@@ -420,16 +433,23 @@
         mock_pinecone_async_client.inference.rerank.assert_not_called()
 
     @pytest.mark.asyncio
-    async def test_arerank_calls_api_and_formats_results(
-        self, mock_pinecone_async_client: MagicMock, mock_rerank_response: MagicMock
-    ) -> None:
-        """Test arerank calls API with correct args and formats results."""
+    @pytest.mark.parametrize(
+        "model,expected_parameters",
+        [
+            ("cohere-rerank-3.5", {}),             # Test 'cohere' disables 'truncate'
+            ("test-model", {"truncate": "END"}),   # Test default includes 'truncate'
+        ],
+    )
+    async def test_arerank_models(
+        mock_pinecone_async_client: MagicMock,
+        mock_rerank_response: MagicMock,
+        model,
+        expected_parameters,
+    ):
         mock_pinecone_async_client.inference.rerank.return_value = mock_rerank_response
-
         reranker = PineconeRerank(
             async_client=mock_pinecone_async_client,
-            model="test-model",
->>>>>>> 80b90582
+            model=model,
             top_n=2,
             rank_fields=["text"],
             return_documents=True,
@@ -437,46 +457,14 @@
         documents = ["doc_1 content", "doc_2 content", "doc_3 content"]
         query = "test query"
 
-<<<<<<< HEAD
-        results = reranker.rerank(documents, query)
-
-        mock_pinecone_client.inference.rerank.assert_called_once_with(
-            model="cohere-rerank-3.5",
-=======
         results = await reranker.arerank(documents, query)
-
-        mock_pinecone_async_client.inference.rerank.assert_called_once_with(
-            model="test-model",
->>>>>>> 80b90582
-            query=query,
-            documents=[
-                {"id": "doc_0", "text": "doc_1 content"},
-                {"id": "doc_1", "text": "doc_2 content"},
-                {"id": "doc_2", "text": "doc_3 content"},
-            ],
-            rank_fields=["text"],
-            top_n=2,
-            return_documents=True,
-<<<<<<< HEAD
-            parameters={},  # Ensure 'truncate' is not included
-=======
-            parameters={"truncate": "END"},
->>>>>>> 80b90582
-        )
-
-        assert len(results) == 2
-        assert results[0]["id"] == "doc_0"
-        assert results[0]["score"] == 0.9
-        assert results[0]["index"] == 0
-        assert results[0]["document"] == {"id": "doc_0", "text": "Document 1 content"}
-
-        assert results[1]["id"] == "doc_1"
-        assert results[1]["score"] == 0.7
-        assert results[1]["index"] == 1
-<<<<<<< HEAD
-        assert results[1]["document"] == {"id": "doc_1", "text": "Document 2 content"}
-=======
-        assert results[1]["document"] == {"id": "doc_1", "text": "Document 2 content"}
+        check_rerank_call_and_results(
+            mock_pinecone_async_client,
+            mock_rerank_response,
+            model,
+            expected_parameters,
+            results,
+        )
 
     async def test_acompress_documents(
         self, mock_pinecone_async_client: MagicMock, mock_rerank_response: MagicMock
@@ -712,5 +700,4 @@
             TypeError,
             match="The 'async_client' parameter must be an instance of PineconeAsyncio",
         ):
-            await reranker._get_async_client()
->>>>>>> 80b90582
+            await reranker._get_async_client()