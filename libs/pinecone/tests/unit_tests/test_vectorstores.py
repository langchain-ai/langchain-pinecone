--- conflicted
+++ resolved
@@ -534,7 +534,94 @@
         # ... we're persisting the connection and only closing on completion
         mock_async_client.return_value.IndexAsyncio.return_value.__aexit__.assert_called_once()
 
-<<<<<<< HEAD
+    @pytest.mark.asyncio
+    async def test_async_context_manager__reuses_single_async_session(
+        self,
+        request: FixtureRequest,
+        vectorstore_cls: Type[PineconeVectorStore],
+        mock_embedding_obj: str,
+        mock_async_index: AsyncMockType,
+    ) -> None:
+        """Ensure async context manager keeps a single session across operations."""
+        mock_embedding = request.getfixturevalue(mock_embedding_obj)
+
+        vectorstore = vectorstore_cls(
+            index=mock_async_index, embedding=mock_embedding, text_key="text"
+        )
+
+        async with vectorstore:
+            await vectorstore.aadd_texts(["doc1"])
+            await vectorstore.aadd_texts(["doc2"])
+
+        mock_async_index.__aenter__.assert_called_once()
+        mock_async_index.__aexit__.assert_called_once()
+
+    @pytest.mark.asyncio
+    async def test_aclose__closes_active_async_context_once(
+        self,
+        request: FixtureRequest,
+        vectorstore_cls: Type[PineconeVectorStore],
+        mock_embedding_obj: str,
+        mock_async_index: AsyncMockType,
+    ) -> None:
+        """Ensure aclose shuts down an opened async index exactly once."""
+        mock_embedding = request.getfixturevalue(mock_embedding_obj)
+
+        vectorstore = vectorstore_cls(
+            index=mock_async_index, embedding=mock_embedding, text_key="text"
+        )
+
+        await vectorstore.__aenter__()
+        await vectorstore.aclose()
+        await vectorstore.aclose()
+
+        mock_async_index.__aenter__.assert_called_once()
+        mock_async_index.__aexit__.assert_called_once()
+
+    @pytest.mark.asyncio
+    async def test_ephemeral_async_calls_refresh_index(
+        self,
+        request: FixtureRequest,
+        mocker: MockerFixture,
+        vectorstore_cls: Type[PineconeVectorStore],
+        mock_embedding_obj: str,
+        mock_pinecone_client: MockType,
+        mock_async_client: AsyncMockType,
+        mock_async_index: AsyncMockType,
+    ) -> None:
+        """Sequential async calls without context manager recreate sessions as needed."""
+        if vectorstore_cls is PineconeSparseVectorStore:
+            pytest.skip("Not applicable for sparse vector store.")
+
+        mock_embedding = request.getfixturevalue(mock_embedding_obj)
+        mock_embedding.aembed_query = mocker.AsyncMock(return_value=[0.1, 0.2, 0.3])
+
+        mock_async_index.query = mocker.AsyncMock(
+            return_value={
+                "matches": [
+                    {
+                        "metadata": {"text": "example text", "source": "unit"},
+                        "score": 0.42,
+                        "id": "example-id",
+                    }
+                ]
+            }
+        )
+        mock_async_index.delete = mocker.AsyncMock(return_value=None)
+
+        vectorstore = vectorstore_cls(
+            embedding=mock_embedding,
+            pinecone_api_key="test-key",
+            index_name="test-index",
+        )
+
+        ids = await vectorstore.aadd_texts(["example text"])
+        assert len(ids) == 1
+        assert mock_async_index.__aenter__.call_count == 1
+        await vectorstore.asimilarity_search("example", k=1)
+        assert mock_async_index.__aenter__.call_count == 2
+        await vectorstore.adelete(ids=ids)
+        assert mock_async_index.__aenter__.call_count == 3
 
 def test_similarity_search_by_vector_with_score__defaults_to_store_namespace(
     mock_embedding: AsyncMockType,
@@ -578,93 +665,3 @@
     )
 
     assert mock_async_index.query.call_args.kwargs["namespace"] == "default-ns"
-=======
-    @pytest.mark.asyncio
-    async def test_async_context_manager__reuses_single_async_session(
-        self,
-        request: FixtureRequest,
-        vectorstore_cls: Type[PineconeVectorStore],
-        mock_embedding_obj: str,
-        mock_async_index: AsyncMockType,
-    ) -> None:
-        """Ensure async context manager keeps a single session across operations."""
-        mock_embedding = request.getfixturevalue(mock_embedding_obj)
-
-        vectorstore = vectorstore_cls(
-            index=mock_async_index, embedding=mock_embedding, text_key="text"
-        )
-
-        async with vectorstore:
-            await vectorstore.aadd_texts(["doc1"])
-            await vectorstore.aadd_texts(["doc2"])
-
-        mock_async_index.__aenter__.assert_called_once()
-        mock_async_index.__aexit__.assert_called_once()
-
-    @pytest.mark.asyncio
-    async def test_aclose__closes_active_async_context_once(
-        self,
-        request: FixtureRequest,
-        vectorstore_cls: Type[PineconeVectorStore],
-        mock_embedding_obj: str,
-        mock_async_index: AsyncMockType,
-    ) -> None:
-        """Ensure aclose shuts down an opened async index exactly once."""
-        mock_embedding = request.getfixturevalue(mock_embedding_obj)
-
-        vectorstore = vectorstore_cls(
-            index=mock_async_index, embedding=mock_embedding, text_key="text"
-        )
-
-        await vectorstore.__aenter__()
-        await vectorstore.aclose()
-        await vectorstore.aclose()
-
-        mock_async_index.__aenter__.assert_called_once()
-        mock_async_index.__aexit__.assert_called_once()
-
-    @pytest.mark.asyncio
-    async def test_ephemeral_async_calls_refresh_index(
-        self,
-        request: FixtureRequest,
-        mocker: MockerFixture,
-        vectorstore_cls: Type[PineconeVectorStore],
-        mock_embedding_obj: str,
-        mock_pinecone_client: MockType,
-        mock_async_client: AsyncMockType,
-        mock_async_index: AsyncMockType,
-    ) -> None:
-        """Sequential async calls without context manager recreate sessions as needed."""
-        if vectorstore_cls is PineconeSparseVectorStore:
-            pytest.skip("Not applicable for sparse vector store.")
-
-        mock_embedding = request.getfixturevalue(mock_embedding_obj)
-        mock_embedding.aembed_query = mocker.AsyncMock(return_value=[0.1, 0.2, 0.3])
-
-        mock_async_index.query = mocker.AsyncMock(
-            return_value={
-                "matches": [
-                    {
-                        "metadata": {"text": "example text", "source": "unit"},
-                        "score": 0.42,
-                        "id": "example-id",
-                    }
-                ]
-            }
-        )
-        mock_async_index.delete = mocker.AsyncMock(return_value=None)
-
-        vectorstore = vectorstore_cls(
-            embedding=mock_embedding,
-            pinecone_api_key="test-key",
-            index_name="test-index",
-        )
-
-        ids = await vectorstore.aadd_texts(["example text"])
-        assert len(ids) == 1
-        assert mock_async_index.__aenter__.call_count == 1
-        await vectorstore.asimilarity_search("example", k=1)
-        assert mock_async_index.__aenter__.call_count == 2
-        await vectorstore.adelete(ids=ids)
-        assert mock_async_index.__aenter__.call_count == 3
->>>>>>> 34a2642d
