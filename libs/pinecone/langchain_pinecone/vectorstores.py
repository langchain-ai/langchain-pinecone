from __future__ import annotations

import asyncio
import logging
import os
import uuid
from typing import (
    TYPE_CHECKING,
    Any,
    Callable,
    Iterable,
    List,
    Optional,
    Tuple,
    TypeVar,
)

import numpy as np
from langchain_core._api.deprecation import deprecated
from langchain_core.documents import Document
from langchain_core.embeddings import Embeddings
from langchain_core.utils.iter import batch_iterate
from langchain_core.vectorstores import VectorStore
from pinecone import Pinecone as PineconeClient
from pinecone import PineconeAsyncio as PineconeAsyncioClient

# conditional imports based on pinecone version
try:
    from pinecone.db_data.index import ApplyResult
    from pinecone.db_data.index import Index as _Index
    from pinecone.db_data.index_asyncio import _IndexAsyncio
except ImportError:
    from pinecone.data import _Index, _IndexAsyncio
    from pinecone.data.index import ApplyResult

from langchain_pinecone._utilities import DistanceStrategy, maximal_marginal_relevance

if TYPE_CHECKING:
    pass

logger = logging.getLogger(__name__)

VST = TypeVar("VST", bound=VectorStore)


class PineconeVectorStore(VectorStore):
    """Pinecone vector store integration.

    Setup:
        Install ``langchain-pinecone`` and set the environment variable ``PINECONE_API_KEY``.

        .. code-block:: bash

            pip install -qU langchain-pinecone
            export PINECONE_API_KEY = "your-pinecone-api-key"

    Key init args — indexing params:
        embedding: Embeddings
            Embedding function to use.

    Key init args — client params:
        index: Optional[Index]
            Index to use.


    # TODO: Replace with relevant init params.
    Instantiate:
        .. code-block:: python

            import time
            import os
            from pinecone import Pinecone, ServerlessSpec
            from langchain_pinecone import PineconeVectorStore
            from langchain_openai import OpenAIEmbeddings

            pc = Pinecone(api_key=os.environ.get("PINECONE_API_KEY"))

            index_name = "langchain-test-index"  # change if desired

            existing_indexes = [index_info["name"] for index_info in pc.list_indexes()]

            if index_name not in existing_indexes:
                pc.create_index(
                    name=index_name,
                    dimension=1536,
                    metric="cosine",
                    spec=ServerlessSpec(cloud="aws", region="us-east-1"),
                    deletion_protection="enabled",  # Defaults to "disabled"
                )
                while not pc.describe_index(index_name).status["ready"]:
                    time.sleep(1)

            index = pc.Index(index_name)
            vector_store = PineconeVectorStore(index=index, embedding=OpenAIEmbeddings())

    Add Documents:
        .. code-block:: python

            from langchain_core.documents import Document

            document_1 = Document(page_content="foo", metadata={"baz": "bar"})
            document_2 = Document(page_content="thud", metadata={"bar": "baz"})
            document_3 = Document(page_content="i will be deleted :(")

            documents = [document_1, document_2, document_3]
            ids = ["1", "2", "3"]
            vector_store.add_documents(documents=documents, ids=ids)

    Delete Documents:
        .. code-block:: python

            vector_store.delete(ids=["3"])

    Search:
        .. code-block:: python

            results = vector_store.similarity_search(query="thud",k=1)
            for doc in results:
                print(f"* {doc.page_content} [{doc.metadata}]")

        .. code-block:: python

            * thud [{'bar': 'baz'}]

    Search with filter:
        .. code-block:: python

            results = vector_store.similarity_search(query="thud",k=1,filter={"bar": "baz"})
            for doc in results:
                print(f"* {doc.page_content} [{doc.metadata}]")

        .. code-block:: python

            * thud [{'bar': 'baz'}]

    Search with score:
        .. code-block:: python

            results = vector_store.similarity_search_with_score(query="qux",k=1)
            for doc, score in results:
                print(f"* [SIM={score:3f}] {doc.page_content} [{doc.metadata}]")

        .. code-block:: python

            * [SIM=0.832268] foo [{'baz': 'bar'}]

    Async:
        .. code-block:: python

            # add documents
            # await vector_store.aadd_documents(documents=documents, ids=ids)

            # delete documents
            # await vector_store.adelete(ids=["3"])

            # search
            # results = vector_store.asimilarity_search(query="thud",k=1)

            # search with score
            results = await vector_store.asimilarity_search_with_score(query="qux",k=1)
            for doc,score in results:
                print(f"* [SIM={score:3f}] {doc.page_content} [{doc.metadata}]")

        .. code-block:: python

            * [SIM=0.832268] foo [{'baz': 'bar'}]

    Use as Retriever:
        .. code-block:: python

            retriever = vector_store.as_retriever(
                search_type="mmr",
                search_kwargs={"k": 1, "fetch_k": 2, "lambda_mult": 0.5},
            )
            retriever.invoke("thud")

        .. code-block:: python

            [Document(metadata={'bar': 'baz'}, page_content='thud')]

    """  # noqa: E501

    _index: Optional[_Index] = None
    _async_index: Optional[_IndexAsyncio] = None
    _index_host: str

    def __init__(
        self,
        # setting default params to bypass having to pass in
        # the index and embedding objects - manually throw
        # exceptions if they are not passed in or set in environment
        # (keeping param for backwards compatibility)
        index: Optional[Any] = None,
        embedding: Optional[Embeddings] = None,
        text_key: Optional[str] = "text",
        namespace: Optional[str] = None,
        distance_strategy: Optional[DistanceStrategy] = DistanceStrategy.COSINE,
        *,
        pinecone_api_key: Optional[str] = None,
        index_name: Optional[str] = None,
        host: Optional[str] = None,
    ):
        if embedding is None:
            raise ValueError("Embedding must be provided")
        self._embedding = embedding
        if text_key is None:
            raise ValueError("Text key must be provided")
        self._text_key = text_key

        self._namespace = namespace
        self.distance_strategy = distance_strategy

        _index_host = host or os.environ.get("PINECONE_HOST")
        if index and _index_host:
            logger.warning("Index host ignored when initializing with index object.")
        if index:
            # supports old way of initializing externally
            if isinstance(index, _IndexAsyncio):
                self._async_index = index
            else:
                self._index = index
            self._index_host = index.config.host
            self._pinecone_api_key = index.config.api_key
        else:
            # all internal initialization
            _pinecone_api_key = (
                pinecone_api_key or os.environ.get("PINECONE_API_KEY") or ""
            )
            if not _pinecone_api_key:
                raise ValueError(
                    "Pinecone API key must be provided in either `pinecone_api_key` "
                    "or `PINECONE_API_KEY` environment variable"
                )
            self._pinecone_api_key = _pinecone_api_key

            # Store the host parameter or get from environment variable
            _index_name = index_name or os.environ.get("PINECONE_INDEX_NAME") or ""
            if not _index_name and not _index_host:
                raise ValueError(
                    "Pinecone index name must be provided in either `index_name` "
                    "or `PINECONE_INDEX_NAME` environment variable"
                )

            # Only create sync index if no host is provided
            if not _index_host:
                client = PineconeClient(
                    api_key=_pinecone_api_key, source_tag="langchain"
                )
                _index = client.Index(name=_index_name)
                self._index = _index
                # Cache host from the created index
                self._index_host = _index.config.host
            else:
                self._index_host = _index_host

    @property
    def index(self) -> _Index:
        """Get synchronous index instance."""
        if self._index is None:
            if not hasattr(self, "_pinecone_api_key"):
                raise ValueError("No Pinecone API key available")
            client = PineconeClient(
                api_key=self._pinecone_api_key, source_tag="langchain"
            )
            self._index = client.Index(host=self._index_host)
        return self._index

    @property
    async def async_index(self) -> _IndexAsyncio:
        """Get asynchronous index instance."""
        if self._async_index is None:
            async with PineconeAsyncioClient(
                api_key=self._pinecone_api_key, source_tag="langchain"
<<<<<<< HEAD
            )
            # Priority: constructor parameter → cached host → environment variable
            host = self._index_host
            if not host:
                raise ValueError(
                    "Index host must be available either from cached index, "
                    "PINECONE_HOST environment variable, or host parameter"
                )
            return client.IndexAsyncio(host=host)
=======
            ) as client:
                return client.IndexAsyncio(host=self.index.config.host)
>>>>>>> d9661a91
        return self._async_index

    @property
    def embeddings(self) -> Optional[Embeddings]:
        """Access the query embedding object if available."""
        return self._embedding

    def add_texts(
        self,
        texts: Iterable[str],
        metadatas: Optional[List[dict]] = None,
        ids: Optional[List[str]] = None,
        namespace: Optional[str] = None,
        batch_size: int = 32,
        embedding_chunk_size: int = 1000,
        *,
        async_req: bool = True,
        id_prefix: Optional[str] = None,
        **kwargs: Any,
    ) -> List[str]:
        """Run more texts through the embeddings and add to the vectorstore.

        Upsert optimization is done by chunking the embeddings and upserting them.
        This is done to avoid memory issues and optimize using HTTP based embeddings.
        For OpenAI embeddings, use pool_threads>4 when constructing the pinecone.Index,
        embedding_chunk_size>1000 and batch_size~64 for best performance.
        Args:
            texts: Iterable of strings to add to the vectorstore.
            metadatas: Optional list of metadatas associated with the texts.
            ids: Optional list of ids to associate with the texts.
            namespace: Optional pinecone namespace to add the texts to.
            batch_size: Batch size to use when adding the texts to the vectorstore.
            embedding_chunk_size: Chunk size to use when embedding the texts.
            async_req: Whether runs asynchronously. Defaults to True.
            id_prefix: Optional string to use as an ID prefix when upserting vectors.

        Returns:
            List of ids from adding the texts into the vectorstore.

        """
        if namespace is None:
            namespace = self._namespace

        texts = list(texts)
        ids = ids or [str(uuid.uuid4()) for _ in texts]
        if id_prefix:
            ids = [
                id_prefix + "#" + id if id_prefix + "#" not in id else id for id in ids
            ]
        metadatas = metadatas or [{} for _ in texts]
        for metadata, text in zip(metadatas, texts):
            metadata[self._text_key] = text

        # For loops to avoid memory issues and optimize when using HTTP based embeddings
        # The first loop runs the embeddings, it benefits when using OpenAI embeddings
        # The second loops runs the pinecone upsert asynchronously.
        for i in range(0, len(texts), embedding_chunk_size):
            chunk_texts = texts[i : i + embedding_chunk_size]
            chunk_ids = ids[i : i + embedding_chunk_size]
            chunk_metadatas = metadatas[i : i + embedding_chunk_size]
            embeddings = self._embedding.embed_documents(chunk_texts)
            vector_tuples = list(zip(chunk_ids, embeddings, chunk_metadatas))
            if async_req:
                # Runs the pinecone upsert asynchronously.
                async_res = [
                    self.index.upsert(
                        vectors=batch_vector_tuples,
                        namespace=namespace,
                        async_req=async_req,
                        **kwargs,
                    )
                    for batch_vector_tuples in batch_iterate(batch_size, vector_tuples)
                ]
                [res.get() for res in async_res]
            else:
                self.index.upsert(
                    vectors=vector_tuples,
                    namespace=namespace,
                    async_req=async_req,
                    **kwargs,
                )

        return ids

    async def aadd_texts(
        self,
        texts: Iterable[str],
        metadatas: Optional[List[dict]] = None,
        ids: Optional[List[str]] = None,
        namespace: Optional[str] = None,
        batch_size: int = 32,
        embedding_chunk_size: int = 1000,
        *,
        id_prefix: Optional[str] = None,
        **kwargs: Any,
    ) -> list[str]:
        """Asynchronously run more texts through the embeddings and add to the vectorstore.

        Upsert optimization is done by chunking the embeddings and upserting them.
        This is done to avoid memory issues and optimize using HTTP based embeddings.
        For OpenAI embeddings, use pool_threads>4 when constructing the pinecone.Index,
        embedding_chunk_size>1000 and batch_size~64 for best performance.
        Args:
            texts: Iterable of strings to add to the vectorstore.
            metadatas: Optional list of metadatas associated with the texts.
            ids: Optional list of ids to associate with the texts.
            namespace: Optional pinecone namespace to add the texts to.
            batch_size: Batch size to use when adding the texts to the vectorstore.
            embedding_chunk_size: Chunk size to use when embedding the texts.
            id_prefix: Optional string to use as an ID prefix when upserting vectors.

        Returns:
            List of ids from adding the texts into the vectorstore.

        """
        if namespace is None:
            namespace = self._namespace

        texts = list(texts)
        ids = ids or [str(uuid.uuid4()) for _ in texts]
        if id_prefix:
            ids = [
                id_prefix + "#" + id if id_prefix + "#" not in id else id for id in ids
            ]
        metadatas = metadatas or [{} for _ in texts]
        for metadata, text in zip(metadatas, texts):
            metadata[self._text_key] = text

        idx: _IndexAsyncio = await self.async_index

        # Manage _IndexAsyncio HTTP client lifespan
        async with idx:
            # For loops to avoid memory issues and optimize when using HTTP based embeddings
            for i in range(0, len(texts), embedding_chunk_size):
                chunk_texts = texts[i : i + embedding_chunk_size]
                chunk_ids = ids[i : i + embedding_chunk_size]
                chunk_metadatas = metadatas[i : i + embedding_chunk_size]
                embeddings = await self._embedding.aembed_documents(chunk_texts)
                vector_tuples = zip(chunk_ids, embeddings, chunk_metadatas)

                # Split into batches and upsert asynchronously
                tasks = []
                for batch_vector_tuples in batch_iterate(batch_size, vector_tuples):
                    task = idx.upsert(
                        vectors=batch_vector_tuples,
                        namespace=namespace,
                        **kwargs,
                    )
                    tasks.append(task)

                # Wait for all upserts to complete
                await asyncio.gather(*tasks)

        return ids

    def similarity_search_with_score(
        self,
        query: str,
        k: int = 4,
        filter: Optional[dict] = None,
        namespace: Optional[str] = None,
    ) -> List[Tuple[Document, float]]:
        """Return pinecone documents most similar to query, along with scores.

        Args:
            query: Text to look up documents similar to.
            k: Number of Documents to return. Defaults to 4.
            filter: Dictionary of argument(s) to filter on metadata
            namespace: Namespace to search in. Default will search in '' namespace.

        Returns:
            List of Documents most similar to the query and score for each
        """
        return self.similarity_search_by_vector_with_score(
            self._embedding.embed_query(query), k=k, filter=filter, namespace=namespace
        )

    async def asimilarity_search_with_score(
        self,
        query: str,
        k: int = 4,
        filter: Optional[dict] = None,
        namespace: Optional[str] = None,
    ) -> list[tuple[Document, float]]:
        """Asynchronously return pinecone documents most similar to query, along with scores.

        Args:
            query: Text to look up documents similar to.
            k: Number of Documents to return. Defaults to 4.
            filter: Dictionary of argument(s) to filter on metadata
            namespace: Namespace to search in. Default will search in '' namespace.

        Returns:
            List of Documents most similar to the query and score for each
        """
        return await self.asimilarity_search_by_vector_with_score(
            (await self._embedding.aembed_query(query)),
            k=k,
            filter=filter,
            namespace=namespace,
        )

    def similarity_search_by_vector_with_score(
        self,
        embedding: List[float],
        *,
        k: int = 4,
        filter: Optional[dict] = None,
        namespace: Optional[str] = None,
    ) -> List[Tuple[Document, float]]:
        """Return pinecone documents most similar to embedding, along with scores."""

        if namespace is None:
            namespace = self._namespace
        docs = []
        results = self.index.query(
            vector=embedding,
            top_k=k,
            include_metadata=True,
            namespace=namespace,
            filter=filter,
        )
        if isinstance(results, ApplyResult):
            raise ValueError("Received asynchronous result from synchronous call.")

        for res in results["matches"]:
            metadata = res["metadata"]
            id = res.get("id")
            if self._text_key in metadata:
                text = metadata.pop(self._text_key)
                score = res["score"]
                docs.append(
                    (Document(id=id, page_content=text, metadata=metadata), score)
                )
            else:
                logger.warning(
                    f"Found document with no `{self._text_key}` key. Skipping."
                )
        return docs

    async def asimilarity_search_by_vector_with_score(
        self,
        embedding: List[float],
        *,
        k: int = 4,
        filter: Optional[dict] = None,
        namespace: Optional[str] = None,
    ) -> List[Tuple[Document, float]]:
        """Return pinecone documents most similar to embedding, along with scores asynchronously."""
        if namespace is None:
            namespace = self._namespace

        docs = []
        idx = await self.async_index
        # Manage _IndexAsyncio HTTP client lifespan
        async with idx:
            results = await idx.query(
                vector=embedding,
                top_k=k,
                include_metadata=True,
                namespace=namespace,
                filter=filter,
            )

        for res in results["matches"]:
            metadata = res["metadata"]
            id = res.get("id")
            if self._text_key in metadata:
                text = metadata.pop(self._text_key)
                score = res["score"]
                docs.append(
                    (Document(id=id, page_content=text, metadata=metadata), score)
                )
            else:
                logger.warning(
                    f"Found document with no `{self._text_key}` key. Skipping."
                )
        return docs

    def similarity_search(
        self,
        query: str,
        k: int = 4,
        filter: Optional[dict] = None,
        namespace: Optional[str] = None,
        **kwargs: Any,
    ) -> List[Document]:
        """Return pinecone documents most similar to query.

        Args:
            query: Text to look up documents similar to.
            k: Number of Documents to return. Defaults to 4.
            filter: Dictionary of argument(s) to filter on metadata
            namespace: Namespace to search in. Default will search in '' namespace.

        Returns:
            List of Documents most similar to the query and score for each
        """
        docs_and_scores = self.similarity_search_with_score(
            query, k=k, filter=filter, namespace=namespace, **kwargs
        )
        return [doc for doc, _ in docs_and_scores]

    async def asimilarity_search(
        self,
        query: str,
        k: int = 4,
        filter: Optional[dict] = None,
        namespace: Optional[str] = None,
        **kwargs: Any,
    ) -> list[Document]:
        docs_and_scores = await self.asimilarity_search_with_score(
            query, k=k, filter=filter, namespace=namespace, **kwargs
        )
        return [doc for doc, _ in docs_and_scores]

    def _select_relevance_score_fn(self) -> Callable[[float], float]:
        """
        The 'correct' relevance function
        may differ depending on a few things, including:
        - the distance / similarity metric used by the VectorStore
        - the scale of your embeddings (OpenAI's are unit normed. Many others are not!)
        - embedding dimensionality
        - etc.
        """

        if self.distance_strategy == DistanceStrategy.COSINE:
            return self._cosine_relevance_score_fn
        elif self.distance_strategy == DistanceStrategy.MAX_INNER_PRODUCT:
            return self._max_inner_product_relevance_score_fn
        elif self.distance_strategy == DistanceStrategy.EUCLIDEAN_DISTANCE:
            return self._euclidean_relevance_score_fn
        else:
            raise ValueError(
                "Unknown distance strategy, must be cosine, max_inner_product "
                "(dot product), or euclidean"
            )

    @staticmethod
    def _cosine_relevance_score_fn(score: float) -> float:
        """Pinecone returns cosine similarity scores between [-1,1]"""
        return (score + 1) / 2

    def max_marginal_relevance_search_by_vector(
        self,
        embedding: List[float],
        k: int = 4,
        fetch_k: int = 20,
        lambda_mult: float = 0.5,
        filter: Optional[dict] = None,
        namespace: Optional[str] = None,
        **kwargs: Any,
    ) -> List[Document]:
        """Return docs selected using the maximal marginal relevance.

        Maximal marginal relevance optimizes for similarity to query AND diversity
        among selected documents.

        Args:
            embedding: Embedding to look up documents similar to.
            k: Number of Documents to return. Defaults to 4.
            fetch_k: Number of Documents to fetch to pass to MMR algorithm.
            lambda_mult: Number between 0 and 1 that determines the degree
                        of diversity among the results with 0 corresponding
                        to maximum diversity and 1 to minimum diversity.
                        Defaults to 0.5.
            filter: Dictionary of argument(s) to filter on metadata
            namespace: Namespace to search in. Default will search in '' namespace.

        Returns:
            List of Documents selected by maximal marginal relevance.
        """
        if namespace is None:
            namespace = self._namespace
        results = self.index.query(
            vector=embedding,
            top_k=fetch_k,
            include_values=True,
            include_metadata=True,
            namespace=namespace,
            filter=filter,
        )
        if isinstance(results, ApplyResult):
            raise ValueError("Received asynchronous result from synchronous call.")
        mmr_selected = maximal_marginal_relevance(
            np.array([embedding], dtype=np.float32),
            [item["values"] for item in results["matches"]],
            k=k,
            lambda_mult=lambda_mult,
        )
        selected = [results["matches"][i]["metadata"] for i in mmr_selected]
        return [
            Document(page_content=metadata.pop((self._text_key)), metadata=metadata)
            for metadata in selected
        ]

    async def amax_marginal_relevance_search_by_vector(
        self,
        embedding: List[float],
        k: int = 4,
        fetch_k: int = 20,
        lambda_mult: float = 0.5,
        filter: Optional[dict] = None,
        namespace: Optional[str] = None,
        **kwargs: Any,
    ) -> List[Document]:
        """Return docs selected using the maximal marginal relevance asynchronously.

        Maximal marginal relevance optimizes for similarity to query AND diversity
        among selected documents.

        Args:
            embedding: Embedding to look up documents similar to.
            k: Number of Documents to return. Defaults to 4.
            fetch_k: Number of Documents to fetch to pass to MMR algorithm.
            lambda_mult: Number between 0 and 1 that determines the degree
                        of diversity among the results with 0 corresponding
                        to maximum diversity and 1 to minimum diversity.
                        Defaults to 0.5.
            filter: Dictionary of argument(s) to filter on metadata
            namespace: Namespace to search in. Default will search in '' namespace.

        Returns:
            List of Documents selected by maximal marginal relevance.
        """
        if namespace is None:
            namespace = self._namespace

        idx = await self.async_index
        # Manage _IndexAsyncio HTTP client lifespan
        async with idx:
            results = await idx.query(
                vector=embedding,
                top_k=fetch_k,
                include_values=True,
                include_metadata=True,
                namespace=namespace,
                filter=filter,
            )

        mmr_selected = maximal_marginal_relevance(
            np.array([embedding], dtype=np.float32),
            [item["values"] for item in results["matches"]],
            k=k,
            lambda_mult=lambda_mult,
        )
        selected = [results["matches"][i]["metadata"] for i in mmr_selected]
        return [
            Document(page_content=metadata.pop(self._text_key), metadata=metadata)
            for metadata in selected
        ]

    def max_marginal_relevance_search(
        self,
        query: str,
        k: int = 4,
        fetch_k: int = 20,
        lambda_mult: float = 0.5,
        filter: Optional[dict] = None,
        namespace: Optional[str] = None,
        **kwargs: Any,
    ) -> List[Document]:
        """Return docs selected using the maximal marginal relevance.

        Maximal marginal relevance optimizes for similarity to query AND diversity
        among selected documents.

        Args:
            query: Text to look up documents similar to.
            k: Number of Documents to return. Defaults to 4.
            fetch_k: Number of Documents to fetch to pass to MMR algorithm.
            lambda_mult: Number between 0 and 1 that determines the degree
                        of diversity among the results with 0 corresponding
                        to maximum diversity and 1 to minimum diversity.
                        Defaults to 0.5.
            filter: Dictionary of argument(s) to filter on metadata
            namespace: Namespace to search in. Default will search in '' namespace.

        Returns:
            List of Documents selected by maximal marginal relevance.
        """
        embedding = self._embedding.embed_query(query)
        return self.max_marginal_relevance_search_by_vector(
            embedding, k, fetch_k, lambda_mult, filter, namespace
        )

    async def amax_marginal_relevance_search(
        self,
        query: str,
        k: int = 4,
        fetch_k: int = 20,
        lambda_mult: float = 0.5,
        filter: Optional[dict] = None,
        namespace: Optional[str] = None,
        **kwargs: Any,
    ) -> list[Document]:
        embedding = await self._embedding.aembed_query(query)
        return await self.amax_marginal_relevance_search_by_vector(
            embedding,
            k=k,
            fetch_k=fetch_k,
            lambda_mult=lambda_mult,
            filter=filter,
            namespace=namespace,
        )

    @classmethod
    def get_pinecone_index(
        cls,
        index_name: Optional[str],
        pool_threads: int = 4,
        *,
        pinecone_api_key: Optional[str] = None,
    ) -> _Index:
        """Return a Pinecone Index instance.

        Args:
            index_name: Name of the index to use.
            pool_threads: Number of threads to use for index upsert.
            pinecone_api_key: The api_key of Pinecone.
        Returns:
            Pinecone Index instance."""
        _pinecone_api_key = pinecone_api_key or os.environ.get("PINECONE_API_KEY") or ""
        client = PineconeClient(
            api_key=_pinecone_api_key, pool_threads=pool_threads, source_tag="langchain"
        )
        indexes = client.list_indexes()
        index_names = [i.name for i in indexes.index_list["indexes"]]

        if index_name and index_name in index_names:
            index = client.Index(index_name)
        elif len(index_names) == 0:
            raise ValueError(
                "No active indexes found in your Pinecone project, "
                "are you sure you're using the right Pinecone API key and Environment? "
                "Please double check your Pinecone dashboard."
            )
        else:
            raise ValueError(
                f"Index '{index_name}' not found in your Pinecone project. "
                f"Did you mean one of the following indexes: {', '.join(index_names)}"
            )
        return index

    @classmethod
    def from_texts(
        cls,
        texts: List[str],
        embedding: Embeddings,
        metadatas: Optional[List[dict]] = None,
        ids: Optional[List[str]] = None,
        batch_size: int = 32,
        text_key: str = "text",
        namespace: Optional[str] = None,
        index_name: Optional[str] = None,
        upsert_kwargs: Optional[dict] = None,
        pool_threads: int = 4,
        embeddings_chunk_size: int = 1000,
        async_req: bool = True,
        *,
        id_prefix: Optional[str] = None,
        **kwargs: Any,
    ) -> PineconeVectorStore:
        """Construct Pinecone wrapper from raw documents.

        This is a user-friendly interface that:
            1. Embeds documents.
            2. Adds the documents to a provided Pinecone index

        This is intended to be a quick way to get started.

        The `pool_threads` affects the speed of the upsert operations.

        Setup: set the `PINECONE_API_KEY` environment variable to your Pinecone API key.

        Example:
            .. code-block:: python

                from langchain_pinecone import PineconeVectorStore, PineconeEmbeddings

                embeddings = PineconeEmbeddings(model="multilingual-e5-large")

                index_name = "my-index"
                vectorstore = PineconeVectorStore.from_texts(
                    texts,
                    index_name=index_name,
                    embedding=embedding,
                    namespace=namespace,
                )
        """
        pinecone_index = cls.get_pinecone_index(index_name, pool_threads)
        pinecone = cls(pinecone_index, embedding, text_key, namespace, **kwargs)

        pinecone.add_texts(
            texts,
            metadatas=metadatas,
            ids=ids,
            namespace=namespace,
            batch_size=batch_size,
            embedding_chunk_size=embeddings_chunk_size,
            async_req=async_req,
            id_prefix=id_prefix,
            **(upsert_kwargs or {}),
        )
        return pinecone

    @classmethod
    async def afrom_texts(
        cls: type[PineconeVectorStore],
        texts: List[str],
        embedding: Embeddings,
        metadatas: Optional[List[dict]] = None,
        ids: Optional[List[str]] = None,
        batch_size: int = 32,
        text_key: str = "text",
        namespace: Optional[str] = None,
        index_name: Optional[str] = None,
        upsert_kwargs: Optional[dict] = None,
        embeddings_chunk_size: int = 1000,
        *,
        id_prefix: Optional[str] = None,
        **kwargs: Any,
    ) -> PineconeVectorStore:
        pinecone = cls(
            index_name=index_name,
            embedding=embedding,
            text_key=text_key,
            namespace=namespace,
            **kwargs,
        )

        await pinecone.aadd_texts(
            texts,
            metadatas=metadatas,
            ids=ids,
            namespace=namespace,
            batch_size=batch_size,
            embedding_chunk_size=embeddings_chunk_size,
            id_prefix=id_prefix,
            **(upsert_kwargs or {}),
        )

        return pinecone

    @classmethod
    def from_existing_index(
        cls,
        index_name: str,
        embedding: Embeddings,
        text_key: str = "text",
        namespace: Optional[str] = None,
        pool_threads: int = 4,
    ) -> PineconeVectorStore:
        """Load pinecone vectorstore from index name."""
        pinecone_index = cls.get_pinecone_index(index_name, pool_threads)
        return cls(pinecone_index, embedding, text_key, namespace)

    def delete(
        self,
        ids: Optional[List[str]] = None,
        delete_all: Optional[bool] = None,
        namespace: Optional[str] = None,
        filter: Optional[dict] = None,
        **kwargs: Any,
    ) -> None:
        """Delete by vector IDs or filter.
        Args:
            ids: List of ids to delete.
            delete_all: Whether delete all vectors in the index.
            filter: Dictionary of conditions to filter vectors to delete.
            namespace: Namespace to search in. Default will search in '' namespace.
        """

        if namespace is None:
            namespace = self._namespace

        if delete_all:
            self.index.delete(delete_all=True, namespace=namespace, **kwargs)
        elif ids is not None:
            chunk_size = 1000
            for i in range(0, len(ids), chunk_size):
                chunk = ids[i : i + chunk_size]
                self.index.delete(ids=chunk, namespace=namespace, **kwargs)
        elif filter is not None:
            self.index.delete(filter=filter, namespace=namespace, **kwargs)
        else:
            raise ValueError("Either ids, delete_all, or filter must be provided.")

        return None

    async def adelete(
        self,
        ids: Optional[List[str]] = None,
        delete_all: Optional[bool] = None,
        namespace: Optional[str] = None,
        filter: Optional[dict] = None,
        **kwargs: Any,
    ) -> None:
        if namespace is None:
            namespace = self._namespace

        idx = await self.async_index
        # Manage _IndexAsyncio HTTP client lifespan
        async with idx:
            if delete_all:
                await idx.delete(delete_all=True, namespace=namespace, **kwargs)
            elif ids is not None:
                chunk_size = 1000
                tasks = []
                for i in range(0, len(ids), chunk_size):
                    chunk = ids[i : i + chunk_size]
                    tasks.append(idx.delete(ids=chunk, namespace=namespace, **kwargs))
                await asyncio.gather(*tasks)
            elif filter is not None:
                await idx.delete(filter=filter, namespace=namespace, **kwargs)
            else:
                raise ValueError("Either ids, delete_all, or filter must be provided.")

            return None


@deprecated(since="0.0.3", removal="1.0.0", alternative="PineconeVectorStore")
class Pinecone(PineconeVectorStore):
    """Deprecated. Use PineconeVectorStore instead."""

    pass<|MERGE_RESOLUTION|>--- conflicted
+++ resolved
@@ -271,20 +271,15 @@
         if self._async_index is None:
             async with PineconeAsyncioClient(
                 api_key=self._pinecone_api_key, source_tag="langchain"
-<<<<<<< HEAD
-            )
-            # Priority: constructor parameter → cached host → environment variable
-            host = self._index_host
-            if not host:
-                raise ValueError(
-                    "Index host must be available either from cached index, "
-                    "PINECONE_HOST environment variable, or host parameter"
-                )
-            return client.IndexAsyncio(host=host)
-=======
             ) as client:
+                # Priority: constructor parameter → cached host → environment variable
+                host = self._index_host or self.index.config.host or os.getenv("PINECONE_HOST")
+                if not host:
+                    raise ValueError(
+                        "Index host must be available either from cached index, "
+                        "PINECONE_HOST environment variable, or host parameter"
+                    )
                 return client.IndexAsyncio(host=self.index.config.host)
->>>>>>> d9661a91
         return self._async_index
 
     @property
